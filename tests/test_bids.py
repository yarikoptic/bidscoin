--- conflicted
+++ resolved
@@ -1,199 +1,13 @@
-<<<<<<< HEAD
 import unittest
 import tempfile
 import pytest
 import shutil
 import re
+import json
 from pathlib import Path
 
 import ruamel.yaml.comments
 from pydicom.data import get_testdata_file
-try:
-    from bidscoin import bidscoin, bids
-except ImportError:
-    import sys
-    sys.path.append(str(Path(__file__).parents[1]/'bidscoin'))         # This should work if bidscoin was not pip-installed
-    import bidscoin, bids
-
-bidscoin.setup_logging()
-
-
-@pytest.fixture(scope='module')
-def dcm_file():
-    return Path(get_testdata_file('MR_small.dcm'))
-
-
-@pytest.fixture(scope='module')
-def dicomdir():
-    return Path(get_testdata_file('DICOMDIR'))
-
-
-class TestDataSource:
-    """Test the bids.DataSource class"""
-
-    @pytest.fixture()
-    def datasource(self, dcm_file):
-        return bids.DataSource(dcm_file, {'dcm2niix2bids': {}}, 'DICOM')
-
-    def test_is_datasource(self, datasource):
-        assert datasource.is_datasource()
-        assert datasource.dataformat == 'DICOM'
-
-    def test_properties(self, datasource):
-        assert datasource.properties('filepath:.*/(.*?)_files/.*') == 'test'    # path = [..]/pydicom/data/test_files/MR_small.dcm'
-        assert datasource.properties('filename:MR_(.*?)\.dcm')     == 'small'
-        assert datasource.properties('filesize')                   == '9.60 kB'
-        assert datasource.properties('nrfiles')                    == 75
-
-    def test_attributes(self, datasource):
-        assert datasource.attributes('PatientName:.*\^(.*?)1') == 'MR'          # PatientName = 'CompressedSamples^MR1'
-
-    @pytest.mark.parametrize('subid',  ['sub-001', 'pat_visit'])
-    @pytest.mark.parametrize('sesid',  ['ses-01',  'visit_01', ''])
-    @pytest.mark.parametrize('subprefix', ['sub-', 'pat_', '*'])
-    @pytest.mark.parametrize('sesprefix', ['ses-', 'visit_', '*'])
-    def test_subid_sesid(self, subid, sesid, subprefix, sesprefix, tmp_path, dcm_file):
-        subsesdir     = tmp_path/'data'/subid/sesid
-        subsesdir.mkdir(parents=True)
-        subses_file   = shutil.copy(dcm_file, subsesdir)
-        subses_source = bids.DataSource(subses_file, {'dcm2niix2bids': {}}, 'DICOM', subprefix=subprefix, sesprefix=sesprefix)
-        resubprefix   = '' if subprefix == '*' else subprefix
-        resesprefix   = '' if sesprefix == '*' else sesprefix
-        sub, ses      = subses_source.subid_sesid(f"<<filepath:/data/{resubprefix}(.*?)/>>", f"<<filepath:/data/{resubprefix}.*?/{resesprefix}(.*?)/>>")
-        expected_sub  = 'sub-' + bids.cleanup_value(re.sub(f"^{subprefix if subprefix!='*' else ''}", '', subid) if subid.startswith(subprefix) or subprefix=='*' else '')  # NB: this expression is too complicated / resembles the actual code too much :-/
-        expected_ses  = 'ses-' + bids.cleanup_value(re.sub(f"^{sesprefix if sesprefix!='*' else ''}", '', sesid)) if (subid.startswith(subprefix) or subprefix=='*') and (sesid.startswith(sesprefix) or sesprefix=='*') and sesid else ''
-        print(f"[{subprefix}, {subid}] -> {sub}")
-        print(f"[{sesprefix}, {sesid}] -> {ses}")
-        assert (sub, ses) == (expected_sub, expected_ses)
-        assert subses_source.subid_sesid(f"<<PatientName:.*\^(.*?)1>>", '') == ('sub-MR', '')
-
-    def test_dynamicvalue(self, datasource):
-        assert datasource.dynamicvalue('PatientName:.*\^(.*?)1') == 'PatientName:.*\\^(.*?)1'
-        assert datasource.dynamicvalue('<PatientName:.*\^(.*?)1>') == 'MR'
-        assert datasource.dynamicvalue('<<PatientName:.*\^(.*?)1>>') == '<<PatientName:.*\\^(.*?)1>>'
-        assert datasource.dynamicvalue('<<PatientName:.*\^(.*?)1>>', runtime=True) == 'MR'
-        assert datasource.dynamicvalue('pat-<PatientName:.*\^(.*?)1>I<filename:MR_(.*?)\.dcm>') == 'patMRIsmall'
-
-
-def test_unpack(dicomdir, tmp_path):
-    unpacked = bids.unpack(dicomdir.parent, '', tmp_path)
-    assert unpacked[1]
-    assert len(unpacked[0]) == 6
-    for ses in unpacked[0]:
-        assert 'Doe^Archibald' in ses.parts or 'Doe^Peter' in ses.parts
-
-
-def test_is_dicomfile(dcm_file):
-    assert bids.is_dicomfile(dcm_file)
-
-
-def test_get_dicomfile(dcm_file, dicomdir):
-    assert bids.get_dicomfile(dcm_file.parent).name == '693_J2KI.dcm'
-    assert bids.get_dicomfile(dicomdir.parent).name == '6154'
-
-
-def test_get_datasource(dicomdir):
-    datasource = bids.get_datasource(dicomdir.parent, {'dcm2niix2bids': {}})
-    assert datasource.is_datasource()
-    assert datasource.dataformat == 'DICOM'
-
-
-@pytest.mark.parametrize('template', bidscoin.list_plugins()[1])
-def test_load_check_template(template):
-    bidsmap, _ = bids.load_bidsmap(template, check=(False,False,False))
-    assert isinstance(bidsmap, dict) and bidsmap
-    # assert bids.check_template(bidsmap)   # NB: Skip until the deprecated bids-entitities are removed from the BIDS schema
-
-
-def test_match_runvalue():
-    assert bids.match_runvalue('my_pulse_sequence_name', '_name')      == False
-    assert bids.match_runvalue('my_pulse_sequence_name', '^my.*name$') == True
-    assert bids.match_runvalue('T1_MPRage', '(?i).*(MPRAGE|T1w).*')    == True
-    assert bids.match_runvalue('', None)                               == True
-    assert bids.match_runvalue(None, '')                               == True
-    assert bids.match_runvalue(  [1, 2, 3],    [1,2,  3])              == True
-    assert bids.match_runvalue(  [1,2,  3],   '[1, 2, 3]')             == True
-    assert bids.match_runvalue(  [1, 2, 3],  '\[1, 2, 3\]')            == True
-    assert bids.match_runvalue( '[1, 2, 3]',  '[1, 2, 3]')             == True
-    assert bids.match_runvalue( '[1, 2, 3]', '\[1, 2, 3\]')            == True
-    assert bids.match_runvalue( '[1, 2, 3]',   [1, 2, 3])              == True
-    assert bids.match_runvalue( '[1,2,  3]',   [1,2,  3])              == False
-    assert bids.match_runvalue('\[1, 2, 3\]',  [1, 2, 3])              == False
-
-
-@pytest.fixture()
-def test_bidsmap_path():
-    bidsmap_path = Path('tests/test_data/bidsmap.yaml')
-    full_bidsmap_path = Path(bidsmap_path.resolve())
-    return full_bidsmap_path
-
-def test_load_bidsmap(test_bidsmap_path):
-    # test loading with recommended arguments for load_bidsmap
-    full_arguments_map, return_path = bids.load_bidsmap(Path(test_bidsmap_path.name),
-                                                        test_bidsmap_path.parent)
-    assert type(full_arguments_map) == ruamel.yaml.comments.CommentedMap
-    assert full_arguments_map is not []
-
-    # test loading with no input folder0, should load default from heuristics folder
-    no_input_folder_map, _ = bids.load_bidsmap(test_bidsmap_path)
-    assert type(no_input_folder_map) == ruamel.yaml.comments.CommentedMap
-    assert no_input_folder_map is not []
-
-    # test loading with full path to only bidsmap file
-    full_path_to_bidsmap_map, _ = bids.load_bidsmap(test_bidsmap_path)
-    assert type(full_path_to_bidsmap_map) == ruamel.yaml.comments.CommentedMap
-    assert no_input_folder_map is not []
-
-
-def test_find_run(test_bidsmap_path):
-    # load bidsmap
-
-    bidsmap, _ = bids.load_bidsmap(test_bidsmap_path)
-    # collect provenance from bidsmap for anat, pet, and func
-    anat_provenance = bidsmap['DICOM']['anat'][0]['provenance']
-    func_provenance = bidsmap['DICOM']['func'][0]['provenance']
-
-    # find run with partial provenance
-    not_found_run = bids.find_run(bidsmap=bidsmap, provenance='sub-001', dataformat='DICOM')
-    assert not_found_run is None
-
-    # find run with full provenance
-    found_run = bids.find_run(bidsmap=bidsmap, provenance=anat_provenance)
-    assert found_run is not None
-
-    # create a duplicate provenance but in a different datatype
-    bidsmap['PET'] = bidsmap['DICOM']
-    # mark the entry in the PET section to make sure we're getting the right one
-    tag = 123456789
-    bidsmap['PET']['anat'][0]['properties']['nrfiles'] = tag
-    # locate PET datatype run
-    pet_run = bids.find_run(bidsmap, provenance=anat_provenance, dataformat='PET')
-    assert pet_run['properties']['nrfiles'] == tag
-
-
-def test_delete_run(test_bidsmap_path):
-    # create a copy of the bidsmap
-    with tempfile.TemporaryDirectory() as tempdir:
-        temp_bidsmap = Path(tempdir) / Path(test_bidsmap_path.name)
-        shutil.copy(test_bidsmap_path, temp_bidsmap)
-        bidsmap, _ = bids.load_bidsmap(temp_bidsmap)
-        anat_provenance = bidsmap['DICOM']['anat'][0]['provenance']
-        # now delete it from the bidsmap
-        bids.delete_run(bidsmap, anat_provenance)
-        assert len(bidsmap['DICOM']['anat']) == 0
-        # verify this gets deleted when rewritten
-        bids.save_bidsmap(_, bidsmap)
-        written_bidsmap, _ = bids.load_bidsmap(_)
-        deleted_run = bids.find_run(written_bidsmap, anat_provenance)
-        assert deleted_run is None
-=======
-import pytest
-import shutil
-import re
-import json
-from pathlib import Path
-from pydicom.data import get_testdata_file
-from nibabel.testing import data_path
 try:
     from bidscoin import bidscoin, bids
 except ImportError:
@@ -324,4 +138,70 @@
     assert bids.match_runvalue( '[1, 2, 3]',    [1, 2, 3])             == True
     assert bids.match_runvalue( '[1,2,  3]',    [1,2,  3])             == False
     assert bids.match_runvalue(r'\[1, 2, 3\]',  [1, 2, 3])             == False
->>>>>>> c6d26367
+
+
+@pytest.fixture()
+def test_bidsmap_path():
+    bidsmap_path = Path('tests/test_data/bidsmap.yaml')
+    full_bidsmap_path = Path(bidsmap_path.resolve())
+    return full_bidsmap_path
+
+def test_load_bidsmap(test_bidsmap_path):
+    # test loading with recommended arguments for load_bidsmap
+    full_arguments_map, return_path = bids.load_bidsmap(Path(test_bidsmap_path.name),
+                                                        test_bidsmap_path.parent)
+    assert type(full_arguments_map) == ruamel.yaml.comments.CommentedMap
+    assert full_arguments_map is not []
+
+    # test loading with no input folder0, should load default from heuristics folder
+    no_input_folder_map, _ = bids.load_bidsmap(test_bidsmap_path)
+    assert type(no_input_folder_map) == ruamel.yaml.comments.CommentedMap
+    assert no_input_folder_map is not []
+
+    # test loading with full path to only bidsmap file
+    full_path_to_bidsmap_map, _ = bids.load_bidsmap(test_bidsmap_path)
+    assert type(full_path_to_bidsmap_map) == ruamel.yaml.comments.CommentedMap
+    assert no_input_folder_map is not []
+
+
+def test_find_run(test_bidsmap_path):
+    # load bidsmap
+
+    bidsmap, _ = bids.load_bidsmap(test_bidsmap_path)
+    # collect provenance from bidsmap for anat, pet, and func
+    anat_provenance = bidsmap['DICOM']['anat'][0]['provenance']
+    func_provenance = bidsmap['DICOM']['func'][0]['provenance']
+
+    # find run with partial provenance
+    not_found_run = bids.find_run(bidsmap=bidsmap, provenance='sub-001', dataformat='DICOM')
+    assert not_found_run is None
+
+    # find run with full provenance
+    found_run = bids.find_run(bidsmap=bidsmap, provenance=anat_provenance)
+    assert found_run is not None
+
+    # create a duplicate provenance but in a different datatype
+    bidsmap['PET'] = bidsmap['DICOM']
+    # mark the entry in the PET section to make sure we're getting the right one
+    tag = 123456789
+    bidsmap['PET']['anat'][0]['properties']['nrfiles'] = tag
+    # locate PET datatype run
+    pet_run = bids.find_run(bidsmap, provenance=anat_provenance, dataformat='PET')
+    assert pet_run['properties']['nrfiles'] == tag
+
+
+def test_delete_run(test_bidsmap_path):
+    # create a copy of the bidsmap
+    with tempfile.TemporaryDirectory() as tempdir:
+        temp_bidsmap = Path(tempdir) / Path(test_bidsmap_path.name)
+        shutil.copy(test_bidsmap_path, temp_bidsmap)
+        bidsmap, _ = bids.load_bidsmap(temp_bidsmap)
+        anat_provenance = bidsmap['DICOM']['anat'][0]['provenance']
+        # now delete it from the bidsmap
+        bids.delete_run(bidsmap, anat_provenance)
+        assert len(bidsmap['DICOM']['anat']) == 0
+        # verify this gets deleted when rewritten
+        bids.save_bidsmap(_, bidsmap)
+        written_bidsmap, _ = bids.load_bidsmap(_)
+        deleted_run = bids.find_run(written_bidsmap, anat_provenance)
+        assert deleted_run is None